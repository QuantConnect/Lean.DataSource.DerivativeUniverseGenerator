﻿/*
 * QUANTCONNECT.COM - Democratizing Finance, Empowering Individuals.
 * Lean Algorithmic Trading Engine v2.0. Copyright 2014 QuantConnect Corporation.
 *
 * Licensed under the Apache License, Version 2.0 (the "License");
 * you may not use this file except in compliance with the License.
 * You may obtain a copy of the License at http://www.apache.org/licenses/LICENSE-2.0
 *
 * Unless required by applicable law or agreed to in writing, software
 * distributed under the License is distributed on an "AS IS" BASIS,
 * WITHOUT WARRANTIES OR CONDITIONS OF ANY KIND, either express or implied.
 * See the License for the specific language governing permissions and
 * limitations under the License.
*/

using System;
using System.Collections.Generic;
using System.IO;
using System.Linq;
using System.Threading;
using System.Threading.Tasks;
using NodaTime;
using QuantConnect.Data;
using QuantConnect.Data.Market;
using QuantConnect.Interfaces;
using QuantConnect.Lean.Engine.DataFeeds.Enumerators;
using QuantConnect.Logging;
using QuantConnect.Securities;
using QuantConnect.Util;

namespace QuantConnect.DataSource.DerivativeUniverseGenerator
{
    /// <summary>
    /// Derivatives Universe Generator
    /// </summary>
    public abstract class DerivativeUniverseGenerator
    {
        protected readonly DateTime _processingDate;
        protected readonly SecurityType _securityType;
        protected readonly string _market;
        protected readonly string _dataFolderRoot;
        protected readonly string _outputFolderRoot;

        protected readonly IDataProvider _dataProvider;
        protected readonly IHistoryProvider _historyProvider;
        protected readonly IDataCacheProvider _dataCacheProvider;

        protected readonly MarketHoursDatabase _marketHoursDatabase;

        private long _forceEtaUpdate;

        /// <summary>
        /// Resolutions used to fetch price history
        /// </summary>
        protected virtual Resolution[] PriceHistoryResolutions { get; } = new[] { Resolution.Daily };

        private readonly int _historyBarCount = 1;

        /// <summary>
        /// Symbols to process.
        /// If null or empty, all found symbols will be processed.
        /// </summary>
        private static HashSet<string> _symbolsToProcess;

        /// <summary>
        /// Initializes a new instance of the <see cref="DerivativeUniverseGenerator" /> class.
        /// </summary>
        /// <param name="processingDate">The processing date</param>
        /// <param name="securityType">Derivative security type to process</param>
        /// <param name="market">Market of data to process</param>
        /// <param name="dataFolderRoot">Path to the data folder</param>
        /// <param name="outputFolderRoot">Path to the output folder</param>
        /// <param name="dataProvider">The data provider to use</param>
        /// <param name="dataCacheProvider">The data cache provider to use</param>
        /// <param name="historyProvider">The history provider to use</param>
        public DerivativeUniverseGenerator(DateTime processingDate, SecurityType securityType, string market, string dataFolderRoot,
            string outputFolderRoot, IDataProvider dataProvider, IDataCacheProvider dataCacheProvider, IHistoryProvider historyProvider)
        {
            _processingDate = processingDate;
            _securityType = securityType;
            _market = market;
            _dataFolderRoot = dataFolderRoot;
            _outputFolderRoot = outputFolderRoot;
<<<<<<< HEAD

            _universesOutputFolderRoot = Path.Combine(_outputFolderRoot, _securityType.SecurityTypeToLower(), _market, "universes");
            if (!Directory.Exists(_universesOutputFolderRoot))
            {
                Directory.CreateDirectory(_universesOutputFolderRoot);
            }

            _dataProvider = Composer.Instance.GetExportedValueByTypeName<IDataProvider>(Config.Get("data-provider", "DefaultDataProvider"));

            var mapFileProvider = Composer.Instance.GetExportedValueByTypeName<IMapFileProvider>(Config.Get("map-file-provider", "LocalZipMapFileProvider"));
            mapFileProvider.Initialize(_dataProvider);

            var factorFileProvider = Composer.Instance.GetExportedValueByTypeName<IFactorFileProvider>(Config.Get("factor-file-provider", "LocalZipFactorFileProvider"));
            factorFileProvider.Initialize(mapFileProvider, _dataProvider);

            var api = new Api.Api();
            api.Initialize(Globals.UserId, Globals.UserToken, Globals.DataFolder);

            _dataCacheProvider = new ZipDataCacheProvider(_dataProvider);
            _historyProvider = new HistoryProviderManager();
            var parameters = new HistoryProviderInitializeParameters(null, api, _dataProvider, _dataCacheProvider, mapFileProvider,
                factorFileProvider, (_) => { }, true, new DataPermissionManager(), null,
                new AlgorithmSettings() { DailyPreciseEndTime = securityType == SecurityType.IndexOption });
            _historyProvider.Initialize(parameters);

=======
            _dataProvider = dataProvider;
            _dataCacheProvider = dataCacheProvider;
            _historyProvider = historyProvider;
>>>>>>> da087f2f
            _marketHoursDatabase = MarketHoursDatabase.FromDataFolder();
        }

        /// <summary>
        /// Runs this instance.
        /// </summary>
        public bool Run()
        {
            Log.Trace($"DerivativeUniverseGenerator.Run(): Processing {_securityType}-{_market} universes for date {_processingDate:yyyy-MM-dd}");

            try
            {
                var symbols = GetSymbolsToProcess();
                Log.Trace($"DerivativeUniverseGenerator.Run(): found {symbols.Count} underlying symbols with {symbols.Sum(x => x.Value.Count)} derivative symbols");
                return GenerateUniverses(symbols);
            }
            catch (Exception ex)
            {
                Log.Error(ex,
                    $"DerivativeUniverseGenerator.Run(): Error processing {_securityType}-{_market} universes for date {_processingDate:yyyy-MM-dd}");
                return false;
            }
        }

        /// <summary>
        /// Gets the available universe symbols grouped by their canonical symbol.
        /// </summary>
        private Dictionary<Symbol, List<Symbol>> GetSymbolsToProcess()
        {
            Dictionary<Symbol, List<Symbol>> symbols;
            try
            {
                symbols = GetSymbols();
            }
            catch
            {
                var exchangeHours = _marketHoursDatabase.GetExchangeHours(_market, null, _securityType);
                if (exchangeHours.IsDateOpen(_processingDate))
                {
                    // No data found even though the market is open, rethrow the exception to fail the process
                    throw;
                }

                // No data found but the market is closed, just return an empty dictionary to skip the process
                symbols = new Dictionary<Symbol, List<Symbol>>();
            }

            return FilterSymbols(symbols, _symbolsToProcess);
        }

        /// <summary>
        /// Gets the available universe symbols grouped by their canonical symbol.
        /// </summary>
        protected virtual Dictionary<Symbol, List<Symbol>> GetSymbols()
        {
            var symbolChainProvider = new ChainSymbolProvider(_dataCacheProvider, _processingDate, _securityType, _market, _dataFolderRoot);
            return symbolChainProvider.GetSymbols();
        }

        /// <summary>
        /// Filters the symbols to process based on the given list of symbols.
        /// </summary>
        protected abstract Dictionary<Symbol, List<Symbol>> FilterSymbols(Dictionary<Symbol, List<Symbol>> symbols, HashSet<string> symbolsToProcess);

        /// <summary>
        /// Generates the universes for each given canonical symbol and its constituents (options, future contracts, etc).
        /// </summary>
        /// <param name="symbols">The symbols keyed by their canonical</param>
        private bool GenerateUniverses(Dictionary<Symbol, List<Symbol>> symbols)
        {
            var cancellationTokenSource = new CancellationTokenSource();
            var symbolCounter = 0;
            var totalContracts = symbols.Sum(x => x.Value.Count);
            var underlyingsWithMissingData = 0;
            var start = DateTime.UtcNow;
            Parallel.ForEach(symbols, new ParallelOptions { MaxDegreeOfParallelism = (int)(Environment.ProcessorCount * 1.5m), CancellationToken = cancellationTokenSource.Token }, kvp =>
            {
                var canonicalSymbol = kvp.Key;
                var contractsSymbols = kvp.Value;
                try
                {
                    var universeFileName = GetUniverseFileName(canonicalSymbol);

                    var underlyingSymbol = canonicalSymbol.Underlying;
                    var underlyingMarketHoursEntry = underlyingSymbol is not null
                        ? _marketHoursDatabase.GetEntry(underlyingSymbol.ID.Market, underlyingSymbol, underlyingSymbol.SecurityType)
                        : null;
                    var derivativeMarketHoursEntry = _marketHoursDatabase.GetEntry(canonicalSymbol.ID.Market, canonicalSymbol, canonicalSymbol.SecurityType);

                    if ((underlyingMarketHoursEntry is not null && !underlyingMarketHoursEntry.ExchangeHours.IsDateOpen(_processingDate)) ||
                        !derivativeMarketHoursEntry.ExchangeHours.IsDateOpen(_processingDate))
                    {
                        Log.Trace($"Market is closed on {_processingDate:yyyy/MM/dd} for {underlyingSymbol ?? canonicalSymbol}, " +
                            $"universe file will not be generated.");
                        return;
                    }

                    Log.Trace($"DerivativeUniverseGenerator.GenerateUniverses(): " +
                        $"Generating universe for {canonicalSymbol} on {_processingDate:yyyy/MM/dd} with {contractsSymbols.Count} constituents.");

                    using var writer = new StreamWriter(universeFileName);

                    // Add the header
                    var tempEntry = CreateUniverseEntry(canonicalSymbol);
                    writer.WriteLine($"#{tempEntry.GetHeader()}");

                    List<Slice> underlyingHistory = null;
                    IDerivativeUniverseFileEntry underlyingEntry = null;

                    if (underlyingSymbol is not null)
                    {
                        var underlyingEntryGenerated = TryGenerateAndWriteUnderlyingLine(underlyingSymbol, underlyingMarketHoursEntry, writer,
                            out underlyingEntry, out underlyingHistory);
                        // Underlying not mapped or missing data, so just skip them. Unless FOPs which don't have greeks, don't need the underlying data
                        if (!underlyingEntryGenerated && NeedsUnderlyingData())
                        {
                            Interlocked.Increment(ref underlyingsWithMissingData);
                            Log.Error($"DerivativeUniverseGenerator.GenerateUniverses(): " +
                                $"Underlying data missing for {underlyingSymbol} on {_processingDate:yyyy/MM/dd}, universe file will not be generated.");
                            UpdateEta(ref symbolCounter, totalContracts, start, contractsSymbols.Count);
                            return;
                        }
                    }

                    var derivativeEntries = GenerateDerivativeEntries(canonicalSymbol, contractsSymbols, derivativeMarketHoursEntry,
                        underlyingHistory, underlyingEntry);
                    foreach (var entry in derivativeEntries)
                    {
                        writer.WriteLine(entry.ToCsv());
                    }

                    UpdateEta(ref symbolCounter, totalContracts, start, contractsSymbols.Count);
                }
                catch (Exception exception)
                {
                    Log.Error(exception, $"Exception processing {canonicalSymbol}");
                    cancellationTokenSource.Cancel();
                }
            });

            if (underlyingsWithMissingData > 0)
            {
                Log.Trace($"DerivativeUniverseGenerator.GenerateUniverses(): " +
                    $"Underlying data missing for {underlyingsWithMissingData} out of {symbols.Count} symbols on {_processingDate:yyyy/MM/dd}.");
            }

            return !cancellationTokenSource.IsCancellationRequested;
        }

        private void UpdateEta(ref int symbolCounter, int totalContracts, DateTime start, int processedContractsCount)
        {
            const int step = 100000;
            var prevMod = symbolCounter % step;
            var currentCounter = Interlocked.Add(ref symbolCounter, processedContractsCount);
            var currentMod = currentCounter % step;
            if (processedContractsCount >= step || currentMod <= prevMod || Interlocked.CompareExchange(ref _forceEtaUpdate, 0, 1) == 1)
            {
                var took = DateTime.UtcNow - start;
                try
                {
                    var eta = (totalContracts - currentCounter) / currentCounter * took;
                    Log.Trace($"DerivativeUniverseGenerator.GenerateUniverses(): finished processing {currentCounter} symbols. Took: {took}. ETA: {eta}");
                }
                catch
                {
                    // We couldn't get a proper ETA, let's force the update on next call
                    Interlocked.Exchange(ref _forceEtaUpdate, 1);
                }
            }
        }

        /// <summary>
        /// Generates the file name where the derivative's universe entry will be saved.
        /// </summary>
        protected virtual string GetUniverseFileName(Symbol canonicalSymbol)
        {
            var universeDirectory = LeanData.GenerateUniversesDirectory(_outputFolderRoot, canonicalSymbol);
            Directory.CreateDirectory(universeDirectory);

            return Path.Combine(universeDirectory, $"{_processingDate:yyyyMMdd}.csv");
        }

        /// <summary>
        /// Generates the derivative's underlying universe entry and gets the historical data used for the entry generation.
        /// </summary>
        /// <returns>
        /// The historical data used for the underlying universe entry generation.
        /// </returns>
        /// <remarks>
        /// This method should be overridden to return an empty list (and skipping writing to the stream) if no underlying entry is needed.
        /// </remarks>
        protected virtual bool TryGenerateAndWriteUnderlyingLine(Symbol underlyingSymbol, MarketHoursDatabase.Entry marketHoursEntry,
            StreamWriter writer, out IDerivativeUniverseFileEntry entry, out List<Slice> history)
        {
            GetHistoryTimeRange(PriceHistoryResolutions[0], marketHoursEntry, out var historyEndUtc, out var historyStartUtc);
            var underlyingHistoryRequest = new HistoryRequest(
                historyStartUtc,
                historyEndUtc,
                typeof(TradeBar),
                underlyingSymbol,
                PriceHistoryResolutions[0],
                marketHoursEntry.ExchangeHours,
                marketHoursEntry.DataTimeZone,
                null,
                includeExtendedMarketHours: false,
                isCustomData: false,
                DataNormalizationMode.ScaledRaw,
                LeanData.GetCommonTickTypeForCommonDataTypes(typeof(TradeBar), _securityType));

            entry = CreateUniverseEntry(underlyingSymbol);
            history = GetHistory(new[] { underlyingHistoryRequest }, marketHoursEntry.ExchangeHours.TimeZone, marketHoursEntry);
            var success = true;

            if (history == null || history.Count == 0)
            {
                Log.Error($"DerivativeUniverseGenerator.GenerateUnderlyingLine(): " +
                    $"No historical data found for underlying {underlyingSymbol} on {_processingDate:yyyy/MM/dd}. Prices will be set to zero.");
                success = false;
            }
            else
            {
                entry.Update(history[^1]);
            }
            writer.WriteLine(entry.ToCsv());

            return success;
        }

        private List<Slice> GetHistory(HistoryRequest[] historyRequests,
            DateTimeZone sliceTimeZone, MarketHoursDatabase.Entry marketHoursEntry)
        {
            List<Slice> history = null;

            foreach (var resolution in PriceHistoryResolutions)
            {
                GetHistoryTimeRange(resolution, marketHoursEntry, out var historyEndUtc, out var historyStartUtc);

                var resolutionHistoryRequests = historyRequests.Select(x =>
                {
                    var request = new HistoryRequest(x, x.Symbol, historyStartUtc, historyEndUtc);
                    request.Resolution = resolution;
                    return request;
                }).ToArray();

                history = _historyProvider.GetHistory(resolutionHistoryRequests, sliceTimeZone).ToList();
                if (history != null && history.Count > 0)
                {
                    return history;
                }
            }

            return history;
        }

        private void GetHistoryTimeRange(Resolution resolution, MarketHoursDatabase.Entry marketHoursEntry,
            out DateTime historyEndUtc, out DateTime historyStartUtc)
        {
            historyEndUtc = resolution != Resolution.Daily ? _processingDate : _processingDate.AddDays(1);
            historyStartUtc = Time.GetStartTimeForTradeBars(marketHoursEntry.ExchangeHours, historyEndUtc, resolution.ToTimeSpan(),
                _historyBarCount, false, marketHoursEntry.DataTimeZone);

            historyEndUtc = historyEndUtc.ConvertToUtc(marketHoursEntry.ExchangeHours.TimeZone);
            historyStartUtc = historyStartUtc.ConvertToUtc(marketHoursEntry.ExchangeHours.TimeZone);
        }

        /// <summary>
        /// Generates the derivative universe entries for the specified canonical symbol.
        /// </summary>
        /// <remarks>The underlying history is a List to avoid multiple enumerations of the history</remarks>
        protected virtual IEnumerable<IDerivativeUniverseFileEntry> GenerateDerivativeEntries(Symbol canonicalSymbol, List<Symbol> symbols,
            MarketHoursDatabase.Entry marketHoursEntry, List<Slice> underlyingHistory, IDerivativeUniverseFileEntry underlyingEntry)
        {
            foreach (var symbol in symbols)
            {
                if (Log.DebuggingEnabled)
                {
                    Log.Debug($"Generating universe entry for {symbol.Value}");
                }

                GetHistoryTimeRange(PriceHistoryResolutions[0], marketHoursEntry, out var historyEndUtc, out var historyStartUtc);
                var historyRequests = GetDerivativeHistoryRequests(symbol, historyStartUtc, historyEndUtc, marketHoursEntry);

                IDerivativeUniverseFileEntry entry;
                if (historyRequests == null || historyRequests.Length == 0)
                {
                    entry = GenerateDerivativeEntry(symbol, Enumerable.Empty<Slice>().ToList(), Enumerable.Empty<Slice>().ToList());
                }
                else
                {
                    var history = GetHistory(historyRequests, marketHoursEntry.ExchangeHours.TimeZone, marketHoursEntry);
                    entry = GenerateDerivativeEntry(symbol, history, underlyingHistory);
                }

                yield return entry;
            }
        }

        /// <summary>
        /// Creates the requests to get the data to be used to generate the universe entry for the given derivative symbol
        /// </summary>
        protected virtual HistoryRequest[] GetDerivativeHistoryRequests(Symbol symbol, DateTime startUtc, DateTime endUtc,
            MarketHoursDatabase.Entry marketHoursEntry)
        {
            var dataTypes = new[] { typeof(TradeBar), typeof(QuoteBar), typeof(OpenInterest) };
            return dataTypes.Select(dataType => new HistoryRequest(
                startUtc,
                endUtc,
                dataType,
                symbol,
                PriceHistoryResolutions[0],
                marketHoursEntry.ExchangeHours,
                marketHoursEntry.DataTimeZone,
                null,
                includeExtendedMarketHours: false,
                isCustomData: false,
                DataNormalizationMode.ScaledRaw,
                LeanData.GetCommonTickTypeForCommonDataTypes(dataType, _securityType))).ToArray();
        }

        /// <summary>
        /// Generates the given symbol universe entry from the provided historical data
        /// </summary>
        protected virtual IDerivativeUniverseFileEntry GenerateDerivativeEntry(Symbol symbol, List<Slice> history, List<Slice> underlyingHistory)
        {
            var entry = CreateUniverseEntry(symbol);
            using IEnumerator<Slice> enumerator = underlyingHistory is not null
                ? new SynchronizingSliceEnumerator(history.GetEnumerator(), underlyingHistory.GetEnumerator())
                : history.GetEnumerator();

            while (enumerator.MoveNext())
            {
                entry.Update(enumerator.Current);
            }

            return entry;
        }

        /// <summary>
        /// Factory method to create an instance of <see cref="IDerivativeUniverseFileEntry"/> for the given <paramref name="symbol"/>
        /// </summary>
        protected abstract IDerivativeUniverseFileEntry CreateUniverseEntry(Symbol symbol);

        /// <summary>
        /// Whether the derivative lines generation requires underlying data.
        /// If true and the underlying entry has no market data, the derivative entries will be skipped.
        /// </summary>
        /// <returns></returns>
        protected abstract bool NeedsUnderlyingData();

        /// <summary>
        /// Sets the symbols to process.
        /// </summary>
        public static void SetSymbolsToProcess(IEnumerable<string> symbols)
        {
            _symbolsToProcess = new HashSet<string>(symbols, StringComparer.InvariantCultureIgnoreCase);
        }
    }
}<|MERGE_RESOLUTION|>--- conflicted
+++ resolved
@@ -81,37 +81,9 @@
             _market = market;
             _dataFolderRoot = dataFolderRoot;
             _outputFolderRoot = outputFolderRoot;
-<<<<<<< HEAD
-
-            _universesOutputFolderRoot = Path.Combine(_outputFolderRoot, _securityType.SecurityTypeToLower(), _market, "universes");
-            if (!Directory.Exists(_universesOutputFolderRoot))
-            {
-                Directory.CreateDirectory(_universesOutputFolderRoot);
-            }
-
-            _dataProvider = Composer.Instance.GetExportedValueByTypeName<IDataProvider>(Config.Get("data-provider", "DefaultDataProvider"));
-
-            var mapFileProvider = Composer.Instance.GetExportedValueByTypeName<IMapFileProvider>(Config.Get("map-file-provider", "LocalZipMapFileProvider"));
-            mapFileProvider.Initialize(_dataProvider);
-
-            var factorFileProvider = Composer.Instance.GetExportedValueByTypeName<IFactorFileProvider>(Config.Get("factor-file-provider", "LocalZipFactorFileProvider"));
-            factorFileProvider.Initialize(mapFileProvider, _dataProvider);
-
-            var api = new Api.Api();
-            api.Initialize(Globals.UserId, Globals.UserToken, Globals.DataFolder);
-
-            _dataCacheProvider = new ZipDataCacheProvider(_dataProvider);
-            _historyProvider = new HistoryProviderManager();
-            var parameters = new HistoryProviderInitializeParameters(null, api, _dataProvider, _dataCacheProvider, mapFileProvider,
-                factorFileProvider, (_) => { }, true, new DataPermissionManager(), null,
-                new AlgorithmSettings() { DailyPreciseEndTime = securityType == SecurityType.IndexOption });
-            _historyProvider.Initialize(parameters);
-
-=======
             _dataProvider = dataProvider;
             _dataCacheProvider = dataCacheProvider;
             _historyProvider = historyProvider;
->>>>>>> da087f2f
             _marketHoursDatabase = MarketHoursDatabase.FromDataFolder();
         }
 
